--- conflicted
+++ resolved
@@ -1185,14 +1185,9 @@
     they are relative to the current working directory. This helps
     attain the expected behavior when using command-line options.
     """
-<<<<<<< HEAD
     def __init__(self, default=REQUIRED, cwd=None, relative_to=None,
                  in_app_dir=False):
-        """ `relative_to` is the name of a sibling value that is
-=======
-    def __init__(self, default=REQUIRED, cwd=None, relative_to=None):
         """`relative_to` is the name of a sibling value that is
->>>>>>> 4f6e0359
         being validated at the same time.
 
         `in_app_dir` indicates whether the path should be resolved
@@ -1221,7 +1216,6 @@
 
         return 'Filename({0})'.format(', '.join(args))
 
-<<<<<<< HEAD
     def resolve_relative_to(self, view, template):
         if not isinstance(template, (collections.Mapping, MappingTemplate)):
             # disallow config.get(Filename(relative_to='foo'))
@@ -1245,19 +1239,9 @@
 
         old_template = {}
         old_template.update(template.subtemplates)
-=======
-    def template_with_relatives(self, view, template):
-        """Make a template containing only the Filenames needed to resolve
-        relative paths.
-        """
-        # make shallow copy (we only modify the dict with pop)
-        template = dict(template.subtemplates)
->>>>>>> 4f6e0359
 
         # save time by skipping MappingTemplate's init loop
-        new_template = MappingTemplate({})
-        new_subtemplates = new_template.subtemplates
-
+        next_template = MappingTemplate({})
         next_relative = self.relative_to
 
         # gather all the needed templates and nothing else
@@ -1265,9 +1249,9 @@
             try:
                 # pop to avoid infinite loop because of recursive
                 # relative paths
-                next_template = template.pop(next_relative)
+                rel_to_template = old_template.pop(next_relative)
             except KeyError:
-                if next_relative in new_subtemplates:
+                if next_relative in template.subtemplates:
                     # we encountered this config key previously
                     raise ConfigTemplateError((
                         '{0} and {1} are recursively relative'
@@ -1278,62 +1262,14 @@
                         'relative path'
                     ).format(self.relative_to, view.name))
 
-            if isinstance(next_template, Filename):
-                new_subtemplates[next_relative] = next_template
-                next_relative = next_template.relative_to
-            else:
-                raise ConfigTemplateError((
-                    '{0} can not be relative to non Filename key {1}')
-                    .format(view.name, next_relative)
-                )
-
-        return new_template
-
-    def resolve_relative_to(self, view, template):
-        if not isinstance(template,
-                (collections.Mapping, MappingTemplate)):
-            # disallow config.get(Filename(relative_to='foo'))
-            raise ConfigTemplateError(
-                'relative_to may only be used when getting multiple values.'
-            )
-
-        elif self.relative_to == view.key:
-            raise ConfigTemplateError(
-                '{0} is relative to itself'.format(view.name)
-            )
-
-        elif self.relative_to not in view.parent.keys() and (
-            self.relative_to not in template.subtemplates or
-            template.subtemplates[self.relative_to].default == REQUIRED
-        ):
-            # self.relative_to is not in the config and has no default
-            self.fail(
-                (
-                    'needs sibling value "{0}" to expand relative path'
-                ).format(self.relative_to),
-                view
-            )
-
-        return view.parent.get(
-            self.template_with_relatives(view, template)
-        )[self.relative_to]
+            next_template.subtemplates[next_relative] = rel_to_template
+            next_relative = rel_to_template.relative_to
+
+        return view.parent.get(next_template)[self.relative_to]
 
     def value(self, view, template=None):
-        try:
-            path, source = view.first()
-            used_default = False
-        except NotFoundError:
-            if self.default is REQUIRED:
-                raise NotFoundError("{0} not found".format(view.name))
-            else:
-                used_default = True
-                path = self.default
-
+        path, source = view.first()
         if not isinstance(path, BASESTRING):
-            # return non path default as is
-            if used_default:
-                return path
-
             self.fail(
                 'must be a filename, not {0}'.format(type(path).__name__),
                 view,
@@ -1352,11 +1288,7 @@
                     path,
                 )
 
-<<<<<<< HEAD
             elif source.filename or self.in_app_dir:
-=======
-            elif not used_default and source.filename:
->>>>>>> 4f6e0359
                 # From defaults: relative to the app's directory.
                 path = os.path.join(view.root().config_dir(), path)
 
