--- conflicted
+++ resolved
@@ -525,114 +525,6 @@
             ))
 
 
-<<<<<<< HEAD
-class OptionalTest(unittest.TestCase):
-    def test_optional_string_valid_type(self):
-        config = _root({'foo': 'bar'})
-        valid = config['foo'].get(confuse.Optional(confuse.String()))
-        self.assertEqual(valid, 'bar')
-
-    def test_optional_string_invalid_type(self):
-        config = _root({'foo': 5})
-        with self.assertRaises(confuse.ConfigTypeError):
-            config['foo'].get(confuse.Optional(confuse.String()))
-
-    def test_optional_string_null(self):
-        config = _root({'foo': None})
-        valid = config['foo'].get(confuse.Optional(confuse.String()))
-        self.assertIsNone(valid)
-
-    def test_optional_string_null_default_value(self):
-        config = _root({'foo': None})
-        valid = config['foo'].get(confuse.Optional(confuse.String(), 'baz'))
-        self.assertEqual(valid, 'baz')
-
-    def test_optional_string_null_string_provides_default(self):
-        config = _root({'foo': None})
-        valid = config['foo'].get(confuse.Optional(confuse.String('baz')))
-        self.assertEqual(valid, 'baz')
-
-    def test_optional_string_null_string_default_override(self):
-        config = _root({'foo': None})
-        valid = config['foo'].get(confuse.Optional(confuse.String('baz'),
-                                                   default='bar'))
-        self.assertEqual(valid, 'bar')
-
-    def test_optional_string_allow_missing_no_explicit_default(self):
-        config = _root({})
-        valid = config['foo'].get(confuse.Optional(confuse.String()))
-        self.assertIsNone(valid)
-
-    def test_optional_string_allow_missing_default_value(self):
-        config = _root({})
-        valid = config['foo'].get(confuse.Optional(confuse.String(), 'baz'))
-        self.assertEqual(valid, 'baz')
-
-    def test_optional_string_missing_not_allowed(self):
-        config = _root({})
-        with self.assertRaises(confuse.NotFoundError):
-            config['foo'].get(
-                confuse.Optional(confuse.String(), allow_missing=False)
-            )
-
-    def test_optional_string_null_missing_not_allowed(self):
-        config = _root({'foo': None})
-        valid = config['foo'].get(
-            confuse.Optional(confuse.String(), allow_missing=False)
-        )
-        self.assertIsNone(valid)
-
-    def test_optional_mapping_template_valid(self):
-        config = _root({'foo': {'bar': 5, 'baz': 'bak'}})
-        template = {'bar': confuse.Integer(), 'baz': confuse.String()}
-        valid = config.get({'foo': confuse.Optional(template)})
-        self.assertEqual(valid['foo']['bar'], 5)
-        self.assertEqual(valid['foo']['baz'], 'bak')
-
-    def test_optional_mapping_template_invalid(self):
-        config = _root({'foo': {'bar': 5, 'baz': 10}})
-        template = {'bar': confuse.Integer(), 'baz': confuse.String()}
-        with self.assertRaises(confuse.ConfigTypeError):
-            config.get({'foo': confuse.Optional(template)})
-
-    def test_optional_mapping_template_null(self):
-        config = _root({'foo': None})
-        template = {'bar': confuse.Integer(), 'baz': confuse.String()}
-        valid = config.get({'foo': confuse.Optional(template)})
-        self.assertIsNone(valid['foo'])
-
-    def test_optional_mapping_template_null_default_value(self):
-        config = _root({'foo': None})
-        template = {'bar': confuse.Integer(), 'baz': confuse.String()}
-        valid = config.get({'foo': confuse.Optional(template, {})})
-        self.assertIsInstance(valid['foo'], dict)
-
-    def test_optional_mapping_template_allow_missing_no_explicit_default(self):
-        config = _root({})
-        template = {'bar': confuse.Integer(), 'baz': confuse.String()}
-        valid = config.get({'foo': confuse.Optional(template)})
-        self.assertIsNone(valid['foo'])
-
-    def test_optional_mapping_template_allow_missing_default_value(self):
-        config = _root({})
-        template = {'bar': confuse.Integer(), 'baz': confuse.String()}
-        valid = config.get({'foo': confuse.Optional(template, {})})
-        self.assertIsInstance(valid['foo'], dict)
-
-    def test_optional_mapping_template_missing_not_allowed(self):
-        config = _root({})
-        template = {'bar': confuse.Integer(), 'baz': confuse.String()}
-        with self.assertRaises(confuse.NotFoundError):
-            config.get({'foo': confuse.Optional(template,
-                                                allow_missing=False)})
-
-    def test_optional_mapping_template_null_missing_not_allowed(self):
-        config = _root({'foo': None})
-        template = {'bar': confuse.Integer(), 'baz': confuse.String()}
-        valid = config.get({'foo': confuse.Optional(template,
-                                                    allow_missing=False)})
-        self.assertIsNone(valid['foo'])
-=======
 class MappingValuesTest(unittest.TestCase):
     def test_int_dict(self):
         config = _root({'foo': {'one': 1, 'two': 2, 'three': 3}})
@@ -667,4 +559,111 @@
         config = _root({'foo': {'one': 1, 'two': 2, 'three': 3}})
         valid = config['bar'].get(confuse.MappingValues(int))
         self.assertEqual(valid, {})
->>>>>>> f0485fab
+
+
+class OptionalTest(unittest.TestCase):
+    def test_optional_string_valid_type(self):
+        config = _root({'foo': 'bar'})
+        valid = config['foo'].get(confuse.Optional(confuse.String()))
+        self.assertEqual(valid, 'bar')
+
+    def test_optional_string_invalid_type(self):
+        config = _root({'foo': 5})
+        with self.assertRaises(confuse.ConfigTypeError):
+            config['foo'].get(confuse.Optional(confuse.String()))
+
+    def test_optional_string_null(self):
+        config = _root({'foo': None})
+        valid = config['foo'].get(confuse.Optional(confuse.String()))
+        self.assertIsNone(valid)
+
+    def test_optional_string_null_default_value(self):
+        config = _root({'foo': None})
+        valid = config['foo'].get(confuse.Optional(confuse.String(), 'baz'))
+        self.assertEqual(valid, 'baz')
+
+    def test_optional_string_null_string_provides_default(self):
+        config = _root({'foo': None})
+        valid = config['foo'].get(confuse.Optional(confuse.String('baz')))
+        self.assertEqual(valid, 'baz')
+
+    def test_optional_string_null_string_default_override(self):
+        config = _root({'foo': None})
+        valid = config['foo'].get(confuse.Optional(confuse.String('baz'),
+                                                   default='bar'))
+        self.assertEqual(valid, 'bar')
+
+    def test_optional_string_allow_missing_no_explicit_default(self):
+        config = _root({})
+        valid = config['foo'].get(confuse.Optional(confuse.String()))
+        self.assertIsNone(valid)
+
+    def test_optional_string_allow_missing_default_value(self):
+        config = _root({})
+        valid = config['foo'].get(confuse.Optional(confuse.String(), 'baz'))
+        self.assertEqual(valid, 'baz')
+
+    def test_optional_string_missing_not_allowed(self):
+        config = _root({})
+        with self.assertRaises(confuse.NotFoundError):
+            config['foo'].get(
+                confuse.Optional(confuse.String(), allow_missing=False)
+            )
+
+    def test_optional_string_null_missing_not_allowed(self):
+        config = _root({'foo': None})
+        valid = config['foo'].get(
+            confuse.Optional(confuse.String(), allow_missing=False)
+        )
+        self.assertIsNone(valid)
+
+    def test_optional_mapping_template_valid(self):
+        config = _root({'foo': {'bar': 5, 'baz': 'bak'}})
+        template = {'bar': confuse.Integer(), 'baz': confuse.String()}
+        valid = config.get({'foo': confuse.Optional(template)})
+        self.assertEqual(valid['foo']['bar'], 5)
+        self.assertEqual(valid['foo']['baz'], 'bak')
+
+    def test_optional_mapping_template_invalid(self):
+        config = _root({'foo': {'bar': 5, 'baz': 10}})
+        template = {'bar': confuse.Integer(), 'baz': confuse.String()}
+        with self.assertRaises(confuse.ConfigTypeError):
+            config.get({'foo': confuse.Optional(template)})
+
+    def test_optional_mapping_template_null(self):
+        config = _root({'foo': None})
+        template = {'bar': confuse.Integer(), 'baz': confuse.String()}
+        valid = config.get({'foo': confuse.Optional(template)})
+        self.assertIsNone(valid['foo'])
+
+    def test_optional_mapping_template_null_default_value(self):
+        config = _root({'foo': None})
+        template = {'bar': confuse.Integer(), 'baz': confuse.String()}
+        valid = config.get({'foo': confuse.Optional(template, {})})
+        self.assertIsInstance(valid['foo'], dict)
+
+    def test_optional_mapping_template_allow_missing_no_explicit_default(self):
+        config = _root({})
+        template = {'bar': confuse.Integer(), 'baz': confuse.String()}
+        valid = config.get({'foo': confuse.Optional(template)})
+        self.assertIsNone(valid['foo'])
+
+    def test_optional_mapping_template_allow_missing_default_value(self):
+        config = _root({})
+        template = {'bar': confuse.Integer(), 'baz': confuse.String()}
+        valid = config.get({'foo': confuse.Optional(template, {})})
+        self.assertIsInstance(valid['foo'], dict)
+
+    def test_optional_mapping_template_missing_not_allowed(self):
+        config = _root({})
+        template = {'bar': confuse.Integer(), 'baz': confuse.String()}
+        with self.assertRaises(confuse.NotFoundError):
+            config.get({'foo': confuse.Optional(template,
+                                                allow_missing=False)})
+
+    def test_optional_mapping_template_null_missing_not_allowed(self):
+        config = _root({'foo': None})
+        template = {'bar': confuse.Integer(), 'baz': confuse.String()}
+        valid = config.get({'foo': confuse.Optional(template,
+                                                    allow_missing=False)})
+        self.assertIsNone(valid['foo'])